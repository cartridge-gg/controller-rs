--- conflicted
+++ resolved
@@ -62,14 +62,12 @@
 paymaster-sponsoring = { git = "https://github.com/cartridge-gg/paymaster", branch = "copenhagen-4cb4", features = ["testing"], optional = true }
 jsonrpsee = { version = "0.24", features = ["server", "client"], optional = true }
 
-<<<<<<< HEAD
+# Test infrastructure dependencies (used by tests and avnu-paymaster benchmarks)
+hyper = { version = "0.14.27", features = ["server"], optional = true }
+
 # VRF proof generation - pinned to match vrf/Scarb.lock and vrf/server/Cargo.lock
 stark-vrf = { git = "https://github.com/dojoengine/stark-vrf", rev = "96d6d2a88b1ef46c4a285d0ccc334237205edae3", optional = true }
 starknet-ff = { version = "0.3", optional = true }
-=======
-# Test infrastructure dependencies (used by tests and avnu-paymaster benchmarks)
-hyper = { version = "0.14.27", features = ["server"], optional = true }
->>>>>>> 8688cb93
 
 [dev-dependencies]
 criterion = { version = "0.5", features = ["async_tokio"] }
