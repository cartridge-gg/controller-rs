--- conflicted
+++ resolved
@@ -7,8 +7,7 @@
 #[allow(non_snake_case)]
 #[allow(clippy)]
 #[rustfmt::skip]
-<<<<<<< HEAD
-#[cfg(test)]
+#[cfg(any(test, feature = "avnu-paymaster"))]
 pub mod erc_20;
 
 // VRF bindings are disabled due to code generation issues with recursive Event type
@@ -26,8 +25,4 @@
 // #[allow(clippy)]
 // #[rustfmt::skip]
 // #[cfg(test)]
-// pub mod vrf_consumer;
-=======
-#[cfg(any(test, feature = "avnu-paymaster"))]
-pub mod erc_20;
->>>>>>> 8688cb93
+// pub mod vrf_consumer;