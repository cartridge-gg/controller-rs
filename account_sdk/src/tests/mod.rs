--- conflicted
+++ resolved
@@ -9,15 +9,10 @@
 
 use crate::transaction_waiter::{TransactionWaiter, TransactionWaitingError};
 
-<<<<<<< HEAD
-pub(crate) mod account;
-pub(crate) mod runners;
+pub mod account;
+pub mod runners;
 #[cfg(feature = "vrf")]
 pub(crate) mod vrf_types;
-=======
-pub mod account;
-pub mod runners;
->>>>>>> 8688cb93
 
 #[cfg(feature = "avnu-paymaster")]
 mod avnu_paymaster_test;
